--- conflicted
+++ resolved
@@ -36,9 +36,8 @@
 # Ignore data files
 *.pkl
 *.tsv
-<<<<<<< HEAD
-*.swp
-=======
 *.csv
 *.json
->>>>>>> 2e580398
+
+# Ignore temporary files
+*.swp