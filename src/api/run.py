--- conflicted
+++ resolved
@@ -121,8 +121,6 @@
 # Class defining all objects contained on the processQ
 QStructClass = collections.namedtuple('QStruct', 'id process request url queue status')
 
-<<<<<<< HEAD
-
 ######
 #
 # Define Decorators and helper methods
@@ -162,8 +160,6 @@
 #
 #######
 
-=======
->>>>>>> e4f06874
 @app.route('/')
 def api_root():
     """ View for root url - API instructions """
@@ -215,11 +211,7 @@
     o = [r[0] for r in conn._cur_]
 
     del conn
-<<<<<<< HEAD
-    return render_template('cohorts.html', data=o, error=error)
-=======
     return render_template('all_cohorts.html', data=o)
->>>>>>> e4f06874
 
 @app.route('/cohorts/<string:cohort>')
 def cohort(cohort=''):
@@ -365,29 +357,11 @@
     else:
         yield None
 
-<<<<<<< HEAD
 ######
 #
 # Define Custom Classes
 #
 #######
-=======
-    if search(COHORT_REGEX, cohort_exp):
-        logging.info(__name__ + '::Processing cohort by expression.')
-        users = [user for user in parse_cohorts(cohort_exp)]
-    else:
-        logging.info(__name__ + '::Processing cohort by tag name.')
-        conn = dl.Connector(instance='slave')
-        try:
-            conn._cur_.execute('select utm_id from usertags_meta where utm_name = "%s"' % str(cohort_exp))
-            res = conn._cur_.fetchone()[0]
-            conn._cur_.execute('select ut_user from usertags where ut_tag = "%s"' % res)
-        except IndexError:
-            redirect(url_for('all_cohorts'))
-        users = [r[0] for r in conn._cur_]
-        del conn
-    return users
->>>>>>> e4f06874
 
 class APIMethods(object):
     """ Provides initialization and boilerplate for API execution """
