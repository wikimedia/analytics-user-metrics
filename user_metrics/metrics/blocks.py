
__author__ = "Ryan Faulkner and Aaron Halfaker"
__date__ = "October 3rd, 2012"
__license__ = "GPL (version 2 or later)"

from user_metrics.config import logging

from collections import namedtuple
import user_metric as um
from user_metrics.metrics import query_mod
from user_metrics.etl.aggregator import weighted_rate, decorator_builder


class Blocks(um.UserMetric):
    """
        Adapted from Aaron Hafaker's implementation -- uses the logging table
        to count blocks.  This is a user quality metric used to assess whether
        a user went on to do damage.

        As a UserMetric type this class utilizes the process() function
        attribute to produce an internal list of metrics by user handle
        (typically ID but user names may also be specified). The execution of
        process() produces a nested list that stores in each element:

            * User ID
            * Block count
            * Date of first block
            * Date of Last block
            * Date of ban

        The process method for this metric breaks conformity with other
        metrics in that it expects usernames, and not user IDs, by default
        (see example below).

        Example: ::

            >>> import user_metrics.metrics.blocks as b
            >>> block_obj = b.Blocks(date_start='2011-01-01 00:00:00')
            >>> for r in block_obj.process(['11174885', '15132776']).
            __iter__(): print r
            ...
            ['15132776', 1L, '20110809143215', '20110809143215', -1]
            ['11174885', 2L, '20110830010835', '20120526192657', -1]
    """

    # Structure that defines parameters for Blocks class
    _param_types = \
        {
            'init': {},
            'process':
                    {
                        'is_id': ['bool',
                                  'Are user ids or names being passed.',
                                  True],
                        'log_progress': ['bool',
                                         'Enable logging for processing.',
                                         False],
                    }
        }

    # Define the metrics data model meta
    _data_model_meta = \
        {
            'id_fields': [0],
            'date_fields': [2, 3],
            'float_fields': [],
            'integer_fields': [1, 4],
            'boolean_fields': [],
        }

    _agg_indices = \
        {
            'list_sum_indices': _data_model_meta['integer_fields'] +
            _data_model_meta['float_fields'],
        }

    @um.pre_metrics_init
    def __init__(self, **kwargs):
<<<<<<< HEAD
        super(Blocks).__init__(self, **kwargs)
=======
        super(Blocks, self).__init__(**kwargs)
>>>>>>> 77d8257e

    @staticmethod
    def header():
        return ['user_id',
                'block_count',
                'block_first',
                'block_last',
                'ban']

    @um.UserMetric.pre_process_users
    def process(self, user_handle, **kwargs):
        """
            Process method for the "blocks" metric.  Computes a list of
            block and ban events for users.

            Parameters:
                - **user_handle** - List.  List of user IDs.
                - **is_id** - Boolean.  Defaults to False.

            Return:
                - UserMetric::Blocks (self).

        """

        self.apply_default_kwargs(kwargs, 'process')
        rowValues = {}

        log = bool(kwargs['log_progress'])

        # ensure the handles are iterable
        if not hasattr(user_handle, '__iter__'):
            user_handle = [user_handle]
        users = um.dl.DataLoader().cast_elems_to_string(user_handle)

        for i in xrange(len(users)):
            rowValues[users[i]] = {'block_count': 0, 'block_first': -1,
                                   'block_last': -1, 'ban': -1}

        # Get blocks from the logging table
        if log:
            logging.info(__name__ + '::Processing blocks for %s users.' %
                                    len(user_handle))

        # Data calls
        user_map = query_mod.blocks_user_map_query(users, self.project)
        query_args = namedtuple('QueryArgs', 'date_start')(self.datetime_start)
        results = query_mod.blocks_user_query(users, self.project,
                                              query_args)

        # Process rows - extract block and ban events
        for row in results:

            userid = str(user_map[row[0]])
            type = row[1]
            count = row[2]
            first = row[3]
            last = row[4]

            if type == "block":
                rowValues[userid]['block_count'] = count
                rowValues[userid]['block_first'] = first
                rowValues[userid]['block_last'] = last

            elif type == "ban":
                rowValues[userid][type] = first

        self._results = [[user, rowValues.get(user)['block_count'],
                          rowValues.get(user)['block_first'],
                          rowValues.get(user)['block_last'],
                          rowValues.get(user)['ban']]
                         for user in rowValues.keys()]
        return self

# ==========================
# DEFINE METRIC AGGREGATORS
# ==========================

# Build "rate" decorator
block_rate_agg = weighted_rate
block_rate_agg = decorator_builder(Blocks.header())(block_rate_agg)

setattr(block_rate_agg, um.METRIC_AGG_METHOD_FLAG, True)
setattr(block_rate_agg, um.METRIC_AGG_METHOD_NAME, 'b_rate_agg')
setattr(block_rate_agg, um.METRIC_AGG_METHOD_HEAD, ['total_users',
                                                    'total_weight',
                                                    'rate'])
setattr(block_rate_agg, um.METRIC_AGG_METHOD_KWARGS, {
    'val_idx': 1,
    'data_type': 'float16'
})


if __name__ == "__main__":
    for r in Blocks().process(['11174885', '15132776']):
        print r<|MERGE_RESOLUTION|>--- conflicted
+++ resolved
@@ -76,11 +76,8 @@
 
     @um.pre_metrics_init
     def __init__(self, **kwargs):
-<<<<<<< HEAD
-        super(Blocks).__init__(self, **kwargs)
-=======
         super(Blocks, self).__init__(**kwargs)
->>>>>>> 77d8257e
+
 
     @staticmethod
     def header():
