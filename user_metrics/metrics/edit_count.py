
__author__ = "Ryan Faulkner"
__date__ = "July 27th, 2012"
__license__ = "GPL (version 2 or later)"

from os import getpid
from collections import namedtuple
import user_metric as um
from user_metrics.metrics import query_mod
from user_metrics.metrics.users import UMP_MAP
from user_metrics.utils import multiprocessing_wrapper as mpw
from user_metrics.config import logging


class EditCount(um.UserMetric):
    """
        Produces a count of edits as well as the total number of bytes added
        for a registered user.

            `https://meta.wikimedia.org/wiki/Research:Metrics/edit_count(t)`

            usage e.g.: ::

                >>> import classes.Metrics as m
                >>> m.EditCount(date_start='2012-12-12 00:00:00',date_end=
                    '2012-12-12 00:00:00',namespace=0).process(123456)
                25, 10000

            The output in this case is the number of edits (25) made by the
            editor with ID 123456 and the total number of bytes added by those
            edits (10000)
    """

    # Structure that defines parameters for EditRate class
    _param_types = {
        'init': {},
        'process': {
            'k': [int, 'Number of worker processes.', 5]
        }
    }

    # Define the metrics data model meta
    _data_model_meta = {
        'id_fields': [0],
        'date_fields': [],
        'float_fields': [],
        'integer_fields': [1],
        'boolean_fields': [],
    }

    _agg_indices = {
        'list_sum_indices': _data_model_meta['integer_fields'] +
        _data_model_meta['float_fields'],
    }

    @um.pre_metrics_init
    def __init__(self, **kwargs):
<<<<<<< HEAD
        super(EditCount).__init__(self, **kwargs)
=======
        super(EditCount, self).__init__(**kwargs)
>>>>>>> 77d8257e

    @staticmethod
    def header():
        return ['user_id', 'edit_count']

    @um.UserMetric.pre_process_users
    def process(self, users, **kwargs):
        """
            Determine edit count.  The parameter *user_handle* can be either
            a string or an integer or a list of these types.  When the
            *user_handle* type is integer it is interpreted as a user id, and
            as a user_name for string input.  If a list of users is passed
            to the *process* method then a dict object with edit counts keyed
            by user handles is returned.

            - Paramters:
                - **user_handle** - String or Integer (optionally lists):
                    Value or list of values representing user handle(s).
                - **is_id** - Boolean.  Flag indicating whether user_handle
                    stores user names or user ids
        """

        # Set defaults
        self.apply_default_kwargs(kwargs, 'process')
        self.k = kwargs['k']

        # Pack args, call thread pool
        args = self._pack_params()
        results = mpw.build_thread_pool(users, _process_help,
                                        self.k, args)

        # Get edit counts from query - all users not appearing have
        # an edit count of 0
        user_set = set([long(user_id) for user_id in users])
        edit_count = list()
        for row in results:
            edit_count.append([row[0], int(row[1])])
            user_set.discard(row[0])
        for user in user_set:
            edit_count.append([user, 0])

        self._results = edit_count
        return self


def _process_help(args):
    """
        Worker thread method for edit count.
    """

    # Unpack args
    users = args[0]
    state = args[1]

    metric_params = um.UserMetric._unpack_params(state)
    query_args_type = namedtuple('QueryArgs', 'date_start date_end')

    logging.debug(__name__ + ':: Executing EditCount on '
                             '%s users (PID = %s)' % (len(users), getpid()))

    # Call user period method
    umpd_obj = UMP_MAP[metric_params.period_type](users, metric_params)
    results = list()
    for t in umpd_obj:
        args = query_args_type(t.start, t.end)

        # Build edit count results list
        results += query_mod.edit_count_user_query(t.user,
                                                   metric_params.project,
                                                   args)
    return results


# Rudimentary Testing
if __name__ == '__main__':
    users = ['13234584', '13234503', '13234565', '13234585', '13234556']
    e = EditCount(t=10000)

    # Check edit counts against
    for res in e.process(users):
        print res<|MERGE_RESOLUTION|>--- conflicted
+++ resolved
@@ -55,11 +55,7 @@
 
     @um.pre_metrics_init
     def __init__(self, **kwargs):
-<<<<<<< HEAD
-        super(EditCount).__init__(self, **kwargs)
-=======
         super(EditCount, self).__init__(**kwargs)
->>>>>>> 77d8257e
 
     @staticmethod
     def header():
