
__author__ = "Ryan Faulkner"
__date__ = "July 27th, 2012"
__license__ = "GPL (version 2 or later)"

from user_metrics.config import logging

from numpy import median, min, max
from collections import namedtuple
import user_metric as um
import os
from user_metrics.etl.aggregator import list_sum_by_group, \
    build_numpy_op_agg, build_agg_meta
import user_metrics.utils.multiprocessing_wrapper as mpw
from user_metrics.metrics import query_mod
from user_metrics.metrics.users import UMP_MAP


class BytesAdded(um.UserMetric):
    """
        Produces a float value that reflects the rate of edit behaviour:

            `https://meta.wikimedia.org/wiki/Research:Metrics/edit_rate`

        As a UserMetric type this class utilizes the process() function
        attribute to produce an internal list of metrics by user handle
        (typically ID but user names may also be specified). The execution of
        process() produces a nested list that stores in each element:

            * User ID
            * Net bytes contributed over the period of measurement
            * Absolute bytes contributed over the period of measurement
            * Bytes added over the period of measurement
            * Bytes removed over the period of measurement
            * Total edit count over the period of measurement

            usage e.g.: ::

                >>> import user_metrics.,metrics.bytes_added as ba
                >>> for r in ba.BytesAdded(date_start='2012-07-30 00:00:00').
                    process([13234584], num_threads=0).__iter__(): r
                ['13234584', 2, 2, 2, 0, 1]
                >>> ba.BytesAdded.header()
                ['user_id', 'bytes_added_net', 'bytes_added_absolute',
                    'bytes_added_pos', 'bytes_added_neg', 'edit_count']

        This metric forks a separate query on the revision table for each user
        specified in the call to process().  In order to optimize the
        execution of this implementation the call allows the caller to specify
        the number of threads as a keyword argument, `num_threads`, to the
        process() method.
    """

    # Structure that defines parameters for BytesAdded class
    _param_types = \
        {
            'init': {},
            'process':
                    {
                        'log_': [bool, 'Enable logging for processing.',
                                 False],
                        'k_': [int, 'Number of worker processes.', 30]
                    }
        }

    # Define the metrics data model meta
    _data_model_meta = \
        {
            'id_fields': [0],
            'date_fields': [],
            'float_fields': [],
            'integer_fields': [1, 2, 3, 4, 5],
            'boolean_fields': [],
        }

    _agg_indices = \
        {
            'list_sum_indices': _data_model_meta['integer_fields'] +
            _data_model_meta['float_fields'],
        }

    @um.pre_metrics_init
    def __init__(self, **kwargs):
<<<<<<< HEAD
        super(BytesAdded).__init__(self, **kwargs)
=======
        super(BytesAdded, self).__init__(**kwargs)
>>>>>>> 77d8257e

    @staticmethod
    def header():

        return ['user_id', 'bytes_added_net', 'bytes_added_absolute',
                'bytes_added_pos', 'bytes_added_neg', 'edit_count']

    @um.UserMetric.pre_process_users
    def process(self, users, **kwargs):
        """ Setup metrics gathering using multiprocessing """

        self.apply_default_kwargs(kwargs, 'process')

        if not hasattr(users, '__iter__'):
            users = [users]

        # get revisions
        args = self._pack_params()
        revs = mpw.build_thread_pool(users, _get_revisions, self.k_, args)

        # Start worker threads and aggregate results for bytes added

        self._results = \
            list_sum_by_group(mpw.build_thread_pool(revs,
                                                    _process_help,
                                                    self.k_,
                                                    args), 0)

        # Add any missing users - O(n)
        tallied_users = set([str(r[0]) for r in self._results])
        for user in users:
            if not tallied_users.__contains__(str(user)):
                # Add a row indicating no activity for that user
                self._results.append([user, 0, 0, 0, 0, 0])
        return self


def _get_revisions(args):
    """ Retrieve total set of revision records for users within timeframe """
    um.log_pool_worker_start(__name__, _get_revisions.__name__, args[0], args[1])

    users = args[0]
    state = args[1]

    metric_params = um.UserMetric._unpack_params(state)
    query_args_type = namedtuple('QueryArgs', 'date_start date_end namespace')

    revs = list()
    umpd_obj = UMP_MAP[metric_params.period_type](users, metric_params)
    try:
        for t in umpd_obj:
            revs += \
                list(query_mod.rev_query(t.user, metric_params.project,
                                         query_args_type(t.start, t.end,
                                                         metric_params.namespace)))
    except query_mod.UMQueryCallError as e:
        logging.error('{0}:: {1}. PID={2}'.format(__name__,
                                                  e.message, os.getpid()))
        return []

    um.log_pool_worker_end(__name__, _process_help.__name__)
    return revs


def _process_help(args):
    """
        Determine the bytes added over a number of revisions for user(s).  The
        parameter *user_handle* can be either a string or an integer or a list
        of these types.  When the *user_handle* type is integer it is
        interpreted as a user id, and as a user_name for string input.  If a
        list of users is passed to the *process* method then a dict object
        with edit rates keyed by user handles is returned.

        The flow of the request is as follows:

            #. Get all revisions for the specified users in the given
                timeframe
            #. For each parent revision get its length
            #. Compute the difference in length between each revision and its
                parent
            #. Record edit count, raw bytes added (with sign and absolute),
                amount of positive bytes added, amount of negative bytes added

        - Parameters:
            - **user_handle** - String or Integer (optionally lists).  Value
                or list of values representing user handle(s).
        - Return:
            - Dictionary. key(string): user handle, value(Float): edit counts
    """
    um.log_pool_worker_start(__name__, _process_help.__name__, args[0], args[1])

    revs = args[0]
    state = args[1]

    metric_params = um.UserMetric._unpack_params(state)
    bytes_added = dict()

    # Get the difference for each revision length from the parent
    # to compute bytes added
    row_count = 1
    missed_records = 0
    total_rows = len(revs)


    for row in revs:
        try:
            user = str(row[0])
            rev_len_total = int(row[1])
            parent_rev_id = row[2]

        except IndexError:
            missed_records += 1
            continue
        except TypeError:
            missed_records += 1
            continue

        # Produce the revision length of the parent.  In case of a new
        # article, parent_rev_id = 0, no record in the db
        if parent_rev_id == 0:
            parent_rev_len = 0
        else:
            try:
                parent_rev_len = query_mod.rev_len_query(parent_rev_id,
                                                         metric_params.project)
            except query_mod.UMQueryCallError:
                missed_records += 1
                logging.error(__name__ +
                              '::Could not produce rev diff for %s on '
                              'rev_id %s.' % (user, str(parent_rev_id)))
                continue

        # Update the bytes added hash - ignore revision if either rev length
        # is undetermined
        try:
            bytes_added_bit = int(rev_len_total) - int(parent_rev_len)
        except TypeError:
            missed_records += 1
            continue

        try:
            # Exception where the user does not exist.  Handle this by
            # creating the key
            bytes_added[user][0] += bytes_added_bit
        except KeyError:
            bytes_added[user] = [0] * 5
            bytes_added[user][0] += bytes_added_bit
            pass

        bytes_added[user][1] += abs(bytes_added_bit)
        if bytes_added_bit > 0:
            bytes_added[user][2] += bytes_added_bit
        else:
            bytes_added[user][3] += bytes_added_bit
        bytes_added[user][4] += 1

        row_count += 1

    results = [[user] + bytes_added[user] for user in bytes_added]

    extra = 'Processed {0} out of {1} records.'.\
        format(total_rows - missed_records, total_rows)
    um.log_pool_worker_end(__name__, _process_help.__name__, extra=extra)

    return results


# ==========================
# DEFINE METRIC AGGREGATORS
# ==========================

metric_header = BytesAdded.header()

field_prefixes = {
    'net_': 1,
    'abs_': 2,
    'pos_': 3,
    'neg_': 4,
    'count_': 5,
}


# Build "median" decorator
ba_median_agg = build_numpy_op_agg(build_agg_meta([median], field_prefixes),
                                   metric_header, 'ba_median_agg')

# Build "min" decorator
ba_min_agg = build_numpy_op_agg(build_agg_meta([min], field_prefixes),
                                metric_header, 'ba_min_agg')

# Build "max" decorator
ba_max_agg = build_numpy_op_agg(build_agg_meta([max], field_prefixes),
                                metric_header, 'ba_max_agg')


# Used for testing
if __name__ == "__main__":
    #for r in
    # BytesAdded(date_start='20120101000000',date_end='20121101000000',
    # namespace=[0,1]).process(user_handle=['156171','13234584'],
    #    log_progress=True, num_threads=10): print r

    for r in BytesAdded(date_start='20120101000000', t=10000).\
        process(['156171', '13234584'],
                num_threads=10,
                log_=True):
        print r<|MERGE_RESOLUTION|>--- conflicted
+++ resolved
@@ -81,11 +81,7 @@
 
     @um.pre_metrics_init
     def __init__(self, **kwargs):
-<<<<<<< HEAD
-        super(BytesAdded).__init__(self, **kwargs)
-=======
         super(BytesAdded, self).__init__(**kwargs)
->>>>>>> 77d8257e
 
     @staticmethod
     def header():
